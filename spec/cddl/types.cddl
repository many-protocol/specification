; Generic types defined for CDDL.
; Sorting order. This only matters if a call uses a maximum number of transactions
; as they will be returned in the order and stopped.
; For example, if a call lists ALL transactions, but the server returns only 100,
; using an ASCENDING order returns the first 100, while a DESCENDING order returns
; the last 100.
order = (
    indeterminate /
    ascending /
    descending
)
indeterminate = 0
ascending = 1
descending = 2

; A bound, either upper or lower, serialized.
bound<T> =
    ; Unbounded.
    []
    ; Inclusive bound.
    / [0, T]
    ; Exclusive bound.
    / [1, T]

; A Range of scalar. Must specify both bounds, but can specify any bound to being
; unbounded. If omitted, the value is unbounded.
range<T> = {
    ; Lower bound.
    ? 0 => bound<T>,
    ; Upper bound.
    ? 1 => bound<T>,
}

; An attribute related index, which can include sub-attributes or IDs recursively.
attribute-related-index     = attribute-id / sub-attribute-related-index

; A sub-attribute related index. Sub-indices can also be custom.
sub-attribute-related-index = [attribute-id, uint]
<<<<<<< HEAD
                            / [attribute-id, attribute-related-index]
=======
                            / [attribute-id, sub-attribute-related-index]

; A memo contains a human readable portion and/or a machine readable portion.
; The machine readable portion is expected to be CBOR, though it could be a
; byte array containing another format.
; A memo can contain multiple entries, as some of them might be formatted in
; different ways, or contain additional data.
; The memo itself CANNOT be empty and MUST contain at least one entry.
memo = [ + (tstr / (bstr .cbor any)) ]
>>>>>>> b4f007ac
<|MERGE_RESOLUTION|>--- conflicted
+++ resolved
@@ -36,10 +36,7 @@
 
 ; A sub-attribute related index. Sub-indices can also be custom.
 sub-attribute-related-index = [attribute-id, uint]
-<<<<<<< HEAD
                             / [attribute-id, attribute-related-index]
-=======
-                            / [attribute-id, sub-attribute-related-index]
 
 ; A memo contains a human readable portion and/or a machine readable portion.
 ; The machine readable portion is expected to be CBOR, though it could be a
@@ -47,5 +44,4 @@
 ; A memo can contain multiple entries, as some of them might be formatted in
 ; different ways, or contain additional data.
 ; The memo itself CANNOT be empty and MUST contain at least one entry.
-memo = [ + (tstr / (bstr .cbor any)) ]
->>>>>>> b4f007ac
+memo = [ + (tstr / (bstr .cbor any)) ]